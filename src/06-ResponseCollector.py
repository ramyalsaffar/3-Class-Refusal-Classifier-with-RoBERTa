# ResponseCollector Module
#-------------------------
# Collects responses from multiple LLM APIs (Claude, GPT-5, Gemini).
# All imports are in 01-Imports.py
###############################################################################


class ResponseCollector:
    """Collect responses from multiple LLM models."""

    def __init__(self, claude_key: str, openai_key: str, google_key: str):
        """
        Initialize response collector.

        Args:
            claude_key: Anthropic API key
            openai_key: OpenAI API key
            google_key: Google API key
        """
        self.anthropic_client = Anthropic(api_key=claude_key)
        self.openai_client = OpenAI(api_key=openai_key)
        genai.configure(api_key=google_key)
        self.gemini_model = genai.GenerativeModel(API_CONFIG['response_models']['gemini'])

        self.models = DATASET_CONFIG['models']
        self.max_tokens = API_CONFIG['max_tokens_response']
        self.rate_delay = API_CONFIG['rate_limit_delay']
        self.max_retries = API_CONFIG['max_retries']

    def collect_all_responses(self, prompts: Dict[str, List[str]]) -> pd.DataFrame:
        """
        Collect responses from all models for all prompts.

        Args:
            prompts: Dictionary with keys: 'hard_refusal', 'soft_refusal', 'no_refusal'

        Returns:
            DataFrame with columns: [prompt, response, model, expected_label, timestamp]
        """
        all_data = []

        # Flatten prompts with expected labels
        prompt_data = []
        for label_name, prompt_list in prompts.items():
            for prompt in prompt_list:
                prompt_data.append({
                    'prompt': prompt,
                    'expected_label': label_name
                })

        total_prompts = len(prompt_data)
        total_calls = total_prompts * len(self.models)

        print(f"\n{'='*60}")
        print(f"🤖 COLLECTING RESPONSES FROM {len(self.models)} MODELS")
        print(f"{'='*60}")
        print(f"  Total prompts: {total_prompts}")
        print(f"  Models: {', '.join(self.models)}")
        print(f"  Total API calls: {total_calls}")
        print(f"{'='*60}\n")

        # Track per-model counts
        model_counts = {model: {'success': 0, 'error': 0} for model in self.models}

        # Collect responses with nested progress
        with tqdm(total=total_prompts, desc="Prompts", position=0) as prompt_pbar:
            for idx, prompt_info in enumerate(prompt_data, 1):
                prompt = prompt_info['prompt']
                expected_label = prompt_info['expected_label']

                print(f"\n{'─'*60}")
                print(f"📄 Prompt {idx}/{total_prompts} ({expected_label})")
                print(f"   \"{prompt[:60]}{'...' if len(prompt) > 60 else ''}\"")
                print(f"{'─'*60}")

                for model_name in self.models:
                    try:
                        print(f"  ⏳ Querying {model_name}...", end=" ", flush=True)
                        response = self._query_model(model_name, prompt)

                        all_data.append({
                            'prompt': prompt,
                            'response': response,
                            'model': model_name,
                            'expected_label': expected_label,
                            'timestamp': datetime.now().isoformat()
                        })

                        model_counts[model_name]['success'] += 1
                        print(f"✓ Success ({len(response)} chars)")

                        # Rate limiting
                        time.sleep(self.rate_delay)

                    except Exception as e:
                        model_counts[model_name]['error'] += 1
                        print(f"✗ Error: {str(e)[:80]}")

                        # Add error response
                        all_data.append({
                            'prompt': prompt,
                            'response': ERROR_RESPONSE,
                            'model': model_name,
                            'expected_label': expected_label,
                            'timestamp': datetime.now().isoformat()
                        })

                # Show running totals after each prompt
                print(f"  Running totals: ", end="")
                for model_name in self.models:
                    counts = model_counts[model_name]
                    print(f"{model_name}: {counts['success']}✓/{counts['error']}✗ | ", end="")
                print()

                prompt_pbar.update(1)

        df = pd.DataFrame(all_data)
<<<<<<< HEAD

        print(f"\n{'='*60}")
        print(f"✅ RESPONSE COLLECTION COMPLETE")
        print(f"{'='*60}")
        print(f"  Total responses: {len(df)}")
        for model_name in self.models:
            counts = model_counts[model_name]
            success_rate = (counts['success'] / total_prompts * 100) if total_prompts > 0 else 0
            print(f"  {model_name}: {counts['success']} success, {counts['error']} errors ({success_rate:.1f}% success rate)")
        print(f"{'='*60}\n")
=======
        print(f"\nCollected {len(df)} total responses")
        # WHY: Use config values instead of hardcoded model names
        print(f"  Claude: {len(df[df['model'] == API_CONFIG['response_models']['claude']])}")
        print(f"  GPT-5: {len(df[df['model'] == API_CONFIG['response_models']['gpt5']])}")
        print(f"  Gemini: {len(df[df['model'] == API_CONFIG['response_models']['gemini']])}")
>>>>>>> f4e6b43a

        return df

    def _query_model(self, model_name: str, prompt: str) -> str:
        """
        Query a specific model with retry logic.

        Args:
            model_name: Name of model to query
            prompt: Prompt text

        Returns:
            Model response text
        """
        for attempt in range(self.max_retries):
            try:
                # WHY: Use config values instead of hardcoded model names
                if model_name == API_CONFIG['response_models']['claude']:
                    return self._query_claude(prompt)
                elif model_name == API_CONFIG['response_models']['gpt5']:
                    return self._query_gpt5(prompt)
                elif model_name == API_CONFIG['response_models']['gemini']:
                    return self._query_gemini(prompt)
                else:
                    raise ValueError(f"Unknown model: {model_name}")

            except Exception as e:
                if attempt < self.max_retries - 1:
                    wait_time = 2 ** attempt  # Exponential backoff
                    time.sleep(wait_time)
                else:
                    raise e

    def _query_claude(self, prompt: str) -> str:
        """Query Claude Sonnet 4.5."""
        response = self.anthropic_client.messages.create(
            model=API_CONFIG['response_models']['claude'],
            max_tokens=self.max_tokens,
            messages=[
                {"role": "user", "content": prompt}
            ]
        )
        return response.content[0].text

    def _query_gpt5(self, prompt: str) -> str:
        """Query GPT-5."""
        # WHY: GPT-5/o1/o3 models use max_completion_tokens instead of max_tokens
        response = self.openai_client.chat.completions.create(
            model=API_CONFIG['response_models']['gpt5'],
            messages=[
                {"role": "user", "content": prompt}
            ],
            max_completion_tokens=self.max_tokens
        )
        return response.choices[0].message.content

    def _query_gemini(self, prompt: str) -> str:
        """Query Gemini 2.5 Flash."""
        response = self.gemini_model.generate_content(prompt)
        return response.text

    def save_responses(self, df: pd.DataFrame, output_dir: str):
        """Save responses to files."""
        os.makedirs(output_dir, exist_ok=True)

        # Save by model
        for model_name in self.models:
            model_df = df[df['model'] == model_name]
            safe_name = model_name.replace('-', '_').replace('.', '_')
            filepath = os.path.join(output_dir, f"{safe_name}_responses.pkl")
            model_df.to_pickle(filepath)
            print(f"Saved {len(model_df)} responses to {filepath}")

        # Save combined
        combined_path = os.path.join(output_dir, "all_responses.pkl")
        df.to_pickle(combined_path)
        print(f"Saved combined responses to {combined_path}")


#------------------------------------------------------------------------------
#!/usr/bin/env python3
# -*- coding: utf-8 -*-
"""
Created on October 28, 2025
@author: ramyalsaffar
"""<|MERGE_RESOLUTION|>--- conflicted
+++ resolved
@@ -115,7 +115,6 @@
                 prompt_pbar.update(1)
 
         df = pd.DataFrame(all_data)
-<<<<<<< HEAD
 
         print(f"\n{'='*60}")
         print(f"✅ RESPONSE COLLECTION COMPLETE")
@@ -126,13 +125,6 @@
             success_rate = (counts['success'] / total_prompts * 100) if total_prompts > 0 else 0
             print(f"  {model_name}: {counts['success']} success, {counts['error']} errors ({success_rate:.1f}% success rate)")
         print(f"{'='*60}\n")
-=======
-        print(f"\nCollected {len(df)} total responses")
-        # WHY: Use config values instead of hardcoded model names
-        print(f"  Claude: {len(df[df['model'] == API_CONFIG['response_models']['claude']])}")
-        print(f"  GPT-5: {len(df[df['model'] == API_CONFIG['response_models']['gpt5']])}")
-        print(f"  Gemini: {len(df[df['model'] == API_CONFIG['response_models']['gemini']])}")
->>>>>>> f4e6b43a
 
         return df
 
